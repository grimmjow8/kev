from six import with_metaclass

from .properties import BaseProperty
from .query import QueryManager

BUILTIN_DOC_ATTRS = ('_id', '_doc_type')


def get_declared_variables(bases, attrs):
    properties = {}
    f_update = properties.update
    attrs_pop = attrs.pop
    for variable_name, obj in list(attrs.items()):
        if isinstance(obj, BaseProperty):
            f_update({variable_name: attrs_pop(variable_name)})

    for base in bases:
        if hasattr(base, '_base_properties'):
            if len(base._base_properties) > 0:
                f_update(base._base_properties)
    return properties


class DeclarativeVariablesMetaclass(type):
    """
    Partially ripped off from Django's forms.
    http://code.djangoproject.com/browser/django/trunk/django/forms/forms.py
    """
    def __new__(cls, name, bases, attrs):
        attrs['_base_properties'] = get_declared_variables(bases, attrs)
        new_class = super(DeclarativeVariablesMetaclass,
                          cls).__new__(cls, name, bases, attrs)

        return new_class


class BaseDocument(object):
    """
    Base class for all Kev Documents classes.
    """

    def __init__(self, **kwargs):
        self._doc = self.process_doc_kwargs(kwargs)
        self._db = self.get_db()
        if '_id' in self._doc:
            self.set_pk(self._doc['_id'])
        self._index_change_list = []

    def __repr__(self):
        return '<{class_name}: {uni}:{id} >'.format(
            class_name=self.__class__.__name__, uni=self.__unicode__(),
            id=self.pk)

    def __unicode__(self):
        return '({0} Object)'.format(self.__class__.__name__)

    def __getattr__(self, name):
        if name in list(self._base_properties.keys()):
            prop = self._base_properties[name]
            return prop.get_python_value(self._doc.get(name))

    def __setattr__(self, name, value):
        if name in list(self._base_properties.keys()):
            if name in self.get_indexed_props() and value \
                    != self._doc.get(name) and self._doc.get(name) is not None:
                self._index_change_list.append(
                    self.get_index_name(name, self._doc[name]))
            self._doc[name] = value
        else:
            super(BaseDocument, self).__setattr__(name, value)

    def process_doc_kwargs(self, kwargs):
        doc = {}
        for key, prop in list(self._base_properties.items()):
            try:
<<<<<<< HEAD
                # if prop.__class__.__name__ == 'BooleanProperty':
                #     value = prop.get_python_value(kwargs.get(key))
                # else:
                value = prop.get_python_value(kwargs.get(key) or prop.get_default_value())
=======
                value = prop.get_python_value(
                    kwargs.get(key) or prop.get_default_value())
>>>>>>> 6e17a05e
            except ValueError:
                value = kwargs.get(key) or prop.get_default_value()

            doc[key] = value
        for i in BUILTIN_DOC_ATTRS:
            if kwargs.get(i):
                doc[i] = kwargs[i]
        return doc

    def set_pk(self, pk):
        self._doc['_id'] = pk
        self._id = pk
        self.id = self._db.parse_id(pk)
        self.pk = self.id

    def get_indexed_props(self):
        index_list = []
        for key, prop in list(self._base_properties.items()):
            if prop.index:
                index_list.append(key)
        return index_list

    def get_unique_props(self):
        unique_list = []
        for key, prop in list(self._base_properties.items()):
            if prop.unique:
                unique_list.append(key)
        return unique_list

    def get_indexes(self):
        index_list = []
        for i in self.get_indexed_props():
            try:
                index_list.append(self.get_index_name(i, self._doc[i]))
            except KeyError:
                pass
        return index_list

    @classmethod
    def get_db(cls):
        raise NotImplementedError

    @classmethod
    def objects(cls):
        return QueryManager(cls)

    @classmethod
<<<<<<< HEAD
    def get_doc_id(cls,id):
        return cls.get_db().doc_id_string.format(
            doc_id=id,backend_id=cls.get_db().backend_id,class_name=cls.get_class_name())
=======
    def get_doc_id(cls, id):
        return '{0}:{1}:id:{2}'.format(
            cls.get_db().backend_id, cls.get_class_name(), id)
>>>>>>> 6e17a05e

    @classmethod
    def get_class_name(cls):
        return cls.__name__.lower()

    @classmethod
    def get_index_name(cls, prop, index_value):
        return '{0}:{1}:indexes:{2}:{3}'.format(
            cls.get_db().backend_id,
            cls.get_class_name(),
            prop,
            index_value).lower()

    # Basic Operations

    @classmethod
    def get(cls, doc_id):
        return cls.get_db().get(cls, doc_id)

    @classmethod
    def all(cls):
        return cls.get_db().all(cls)

    def flush_db(self):
        self._db.flush_db()

    def delete(self):
        self._db.delete(self)

    def save(self):
        self._db.save(self)

    class Meta:
        use_db = 'default'
        handler = None


class Document(with_metaclass(DeclarativeVariablesMetaclass, BaseDocument)):

    @classmethod
    def get_db(cls):
        return cls.Meta.handler.get_db(cls.Meta.use_db)

<|MERGE_RESOLUTION|>--- conflicted
+++ resolved
@@ -2,6 +2,7 @@
 
 from .properties import BaseProperty
 from .query import QueryManager
+import inspect
 
 BUILTIN_DOC_ATTRS = ('_id', '_doc_type')
 
@@ -73,15 +74,10 @@
         doc = {}
         for key, prop in list(self._base_properties.items()):
             try:
-<<<<<<< HEAD
                 # if prop.__class__.__name__ == 'BooleanProperty':
                 #     value = prop.get_python_value(kwargs.get(key))
                 # else:
                 value = prop.get_python_value(kwargs.get(key) or prop.get_default_value())
-=======
-                value = prop.get_python_value(
-                    kwargs.get(key) or prop.get_default_value())
->>>>>>> 6e17a05e
             except ValueError:
                 value = kwargs.get(key) or prop.get_default_value()
 
@@ -129,15 +125,9 @@
         return QueryManager(cls)
 
     @classmethod
-<<<<<<< HEAD
     def get_doc_id(cls,id):
         return cls.get_db().doc_id_string.format(
             doc_id=id,backend_id=cls.get_db().backend_id,class_name=cls.get_class_name())
-=======
-    def get_doc_id(cls, id):
-        return '{0}:{1}:id:{2}'.format(
-            cls.get_db().backend_id, cls.get_class_name(), id)
->>>>>>> 6e17a05e
 
     @classmethod
     def get_class_name(cls):
@@ -170,6 +160,7 @@
     def save(self):
         self._db.save(self)
 
+
     class Meta:
         use_db = 'default'
         handler = None
@@ -179,5 +170,4 @@
 
     @classmethod
     def get_db(cls):
-        return cls.Meta.handler.get_db(cls.Meta.use_db)
-
+        return cls.Meta.handler.get_db(cls.Meta.use_db)