from six import with_metaclass

from .properties import BaseProperty
from .query import QueryManager

BUILTIN_DOC_ATTRS = ('_id','_doc_type')

def get_declared_variables(bases, attrs):
    properties = {}
    f_update = properties.update
    attrs_pop = attrs.pop
    for variable_name, obj in list(attrs.items()):
        if isinstance(obj, BaseProperty):
            f_update({variable_name:attrs_pop(variable_name)})
        
    for base in bases:
        if hasattr(base, '_base_properties'):
            if len(base._base_properties) > 0:
                f_update(base._base_properties)
    return properties


class DeclarativeVariablesMetaclass(type):
    """
    Partially ripped off from Django's forms.
    http://code.djangoproject.com/browser/django/trunk/django/forms/forms.py
    """
    def __new__(cls, name, bases, attrs):
        attrs['_base_properties'] = get_declared_variables(bases, attrs)
        new_class = super(DeclarativeVariablesMetaclass,
            cls).__new__(cls, name, bases, attrs)

        return new_class


class BaseDocument(object):
    """
    Base class for all Kev Documents classes.
    """

    def __init__(self,**kwargs):
        self._doc = self.process_doc_kwargs(kwargs)
        self._db = self.get_db()
        if '_id' in self._doc:
            self.set_pk(self._doc['_id'])
        self._index_change_list = []

    def __repr__(self):
        return '<{class_name}: {uni}:{id} >'.format(
            class_name=self.__class__.__name__, uni=self.__unicode__(),
                                                    id=self.pk)

    def __unicode__(self):
        return '({0} Object)'.format(self.__class__.__name__)

    def __getattr__(self,name):
<<<<<<< HEAD
        if name in self._base_properties:
=======
        if name in list(self._base_properties.keys()):
>>>>>>> 563c4633
            prop = self._base_properties[name]
            return prop.get_python_value(self._doc.get(name))
    
    def __setattr__(self,name,value):
        if name in list(self._base_properties.keys()):
            if name in self.get_indexed_props() and value \
                    != self._doc.get(name) and self._doc.get(name) != None:
                    self._index_change_list.append(
                        self.get_index_name(name,self._doc[name]))
            self._doc[name] = value
        else:
            super(BaseDocument,self).__setattr__(name,value)

    def process_doc_kwargs(self,kwargs):
        doc = {}
        for key,prop in list(self._base_properties.items()):
            try:
                value = prop.get_python_value(kwargs.get(key) or prop.get_default_value())
            except ValueError:
                value = kwargs.get(key) or prop.get_default_value()
            if value:
                doc[key] = value
        for i in BUILTIN_DOC_ATTRS:
            if kwargs.get(i):
                doc[i] = kwargs[i]
        return doc

    def set_pk(self, pk):
        self._doc['_id'] = pk
        self._id = pk
        self.id = self._db.parse_id(pk)
        self.pk = self.id

    def get_indexed_props(self):
        index_list = []
        for key,prop in list(self._base_properties.items()):
            if prop.index == True:
                index_list.append(key)
        return index_list

    def get_unique_props(self):
        unique_list = []
        for key, prop in list(self._base_properties.items()):
            if prop.unique == True:
                unique_list.append(key)
        return unique_list

    def get_indexes(self):
        index_list = []
        for i in self.get_indexed_props():
            try:
                index_list.append(self.get_index_name(i,self._doc[i]))
            except KeyError:
                pass
        return index_list

    @classmethod
    def get_db(cls):
        raise NotImplementedError

    @classmethod
    def objects(cls):
        return QueryManager(cls)

    def get_doc_id(self,id):
        return '{0}:id:{1}'.format(self.__class__.__name__.lower(),id)

    def get_class_name(self):
        return self.__class__.__name__.lower()

    def get_index_name(self, prop, index_value):
        return '{0}:indexes:{1}:{2}'.format(
            self.get_class_name(), prop, index_value).lower()

    #Basic Operations

    @classmethod
    def get(cls,doc_id):
        ins = cls()
        return ins._db.get(ins,doc_id)

    @classmethod
    def all(cls):
        ins = cls()
        return ins._db.all(cls)

    def flush_db(self):
        self._db.flush_db()

    def delete(self):
        self._db.delete(self)

    def save(self):
        self._db.save(self)


    class Meta:
        use_db = 'default'
        handler = None

        
class Document(with_metaclass(DeclarativeVariablesMetaclass, BaseDocument)):
    @classmethod
    def get_db(cls):
        return cls.Meta.handler.get_db(cls.Meta.use_db)<|MERGE_RESOLUTION|>--- conflicted
+++ resolved
@@ -54,11 +54,7 @@
         return '({0} Object)'.format(self.__class__.__name__)
 
     def __getattr__(self,name):
-<<<<<<< HEAD
-        if name in self._base_properties:
-=======
         if name in list(self._base_properties.keys()):
->>>>>>> 563c4633
             prop = self._base_properties[name]
             return prop.get_python_value(self._doc.get(name))
     
