import unittest
import datetime

from kev import (Document, CharProperty, DateTimeProperty,
                 DateProperty, BooleanProperty, IntegerProperty,
                 FloatProperty)
from kev.exceptions import ValidationException, QueryError
from kev.query import combine_list, combine_dicts
from kev.testcase import kev_handler, KevTestCase


class TestDocument(Document):
    name = CharProperty(
        required=True,
        unique=True,
        min_length=5,
        max_length=20)
    last_updated = DateTimeProperty(auto_now=True)
    date_created = DateProperty(auto_now_add=True)
    is_active = BooleanProperty(default_value=True)
    no_subscriptions = IntegerProperty(
        default_value=1, min_value=1, max_value=20)
    gpa = FloatProperty()

    def __unicode__(self):
        return self.name

    class Meta:
        use_db = 's3redis'
        handler = kev_handler


class BaseTestDocumentSlug(TestDocument):
    slug = CharProperty(required=True, unique=True)
    email = CharProperty(required=True, unique=True)
    city = CharProperty(required=True, index=True)

class S3TestDocumentSlug(BaseTestDocumentSlug):

    class Meta:
        use_db = 's3'
        handler = kev_handler

class S3RedisTestDocumentSlug(BaseTestDocumentSlug):
    class Meta:
        use_db = 's3redis'
        handler = kev_handler


class RedisTestDocumentSlug(BaseTestDocumentSlug):

    class Meta:
        use_db = 'redis'
        handler = kev_handler


class DocumentTestCase(KevTestCase):

    def test_default_values(self):
        obj = TestDocument(name='Fred')
        self.assertEqual(obj.is_active, True)
        self.assertEqual(obj._doc.get('is_active'), True)
        self.assertEqual(obj.date_created, datetime.date.today())
        self.assertEqual(obj._doc.get('date_created'), datetime.date.today())
        self.assertEqual(type(obj.last_updated), datetime.datetime)
        self.assertEqual(type(obj._doc.get('last_updated')), datetime.datetime)
        self.assertEqual(obj.no_subscriptions, 1)
        self.assertEqual(obj._doc.get('no_subscriptions'), 1)
<<<<<<< HEAD
        self.assertEqual(obj.gpa,None)


    def test_get_unique_props(self):
        obj = S3RedisTestDocumentSlug(name='Brian',slug='brian',email='brian@host.com',
                                 city='Greensboro',gpa=4.0)
        self.assertEqual(obj.get_unique_props().sort(),['name','slug','email'].sort())

    def test_set_indexed_prop(self):
        obj = S3RedisTestDocumentSlug(name='Brian', slug='brian', email='brian@host.com',
                                 city='Greensboro', gpa=4.0)
        obj.name = 'Tariq'
        self.assertEqual(obj._index_change_list,['s3redis:s3redistestdocumentslug:indexes:name:brian'])
=======
        self.assertEqual(obj.gpa, None)
        self.assertFalse('gpa' in obj._doc)

    def test_get_unique_props(self):
        obj = S3TestDocumentSlug(
            name='Brian',
            slug='brian',
            email='brian@host.com',
            city='Greensboro',
            gpa=4.0)
        self.assertEqual(
            obj.get_unique_props().sort(), [
                'name', 'slug', 'email'].sort())

    def test_set_indexed_prop(self):
        obj = S3TestDocumentSlug(
            name='Brian',
            slug='brian',
            email='brian@host.com',
            city='Greensboro',
            gpa=4.0)
        obj.name = 'Tariq'
        self.assertEqual(obj._index_change_list,
                         ['s3:s3testdocumentslug:indexes:name:brian'])
>>>>>>> 6e17a05e

    def test_validate_valid(self):
        t1 = TestDocument(
            name='DNSly',
            is_active=False,
            no_subscriptions=2,
            gpa=3.5)
        t1.save()

    def test_validate_boolean(self):
        t2 = TestDocument(name='Google', is_active='Gone', gpa=4.0)
        with self.assertRaises(ValidationException) as vm:
            t2.save()
        self.assertEqual(str(vm.exception),
                         'is_active: This value should be True or False.')

    def test_validate_datetime(self):
        t2 = TestDocument(name='Google', gpa=4.0, last_updated='today')
        with self.assertRaises(ValidationException) as vm:
            t2.save()
        self.assertEqual(str(vm.exception),
                         'last_updated: This value should be a valid datetime object.')

    def test_validate_date(self):
        t2 = TestDocument(name='Google', gpa=4.0, date_created='today')
        with self.assertRaises(ValidationException) as vm:
            t2.save()
        self.assertEqual(str(vm.exception),
                         'date_created: This value should be a valid date object.')

    def test_validate_integer(self):
        t2 = TestDocument(name='Google', gpa=4.0, no_subscriptions='seven')
        with self.assertRaises(ValidationException) as vm:
            t2.save()
        self.assertEqual(str(vm.exception),
                         'no_subscriptions: This value should be an integer')

    def test_validate_float(self):
        t2 = TestDocument(name='Google', gpa='seven')
        with self.assertRaises(ValidationException) as vm:
            t2.save()
        self.assertEqual(str(vm.exception),
                         'gpa: This value should be a float.')

    def test_validate_unique(self):
        t1 = TestDocument(name='Google', gpa=4.0)
        t1.save()
        t2 = TestDocument(name='Google', gpa=4.0)
        with self.assertRaises(ValidationException) as vm:
            t2.save()
        self.assertEqual(str(vm.exception),
                         'There is already a name with the value of Google')


class S3RedisQueryTestCase(KevTestCase):

    doc_class = S3RedisTestDocumentSlug

    def setUp(self):

        self.t1 = self.doc_class(name='Goo and Sons', slug='goo-sons', gpa=3.2,
                                 email='goo@sons.com', city="Durham")
        self.t1.save()
        self.t2 = self.doc_class(
            name='Great Mountain',
            slug='great-mountain',
            gpa=3.2,
            email='great@mountain.com',
            city='Charlotte')
        self.t2.save()
        self.t3 = self.doc_class(
            name='Lakewoood YMCA',
            slug='lakewood-ymca',
            gpa=3.2,
            email='lakewood@ymca.com',
            city='Durham')
        self.t3.save()

    def test_non_unique_filter(self):
        qs = self.doc_class.objects().filter({'city': 'durham'})
        self.assertEqual(2, qs.count())

    def test_non_unique_wildcard_filter(self):
        qs = self.doc_class.objects().filter({'city': 'du*ham'})
        self.assertEqual(2, qs.count())

    def test_objects_get_single_indexed_prop(self):
        obj = self.doc_class.objects().get({'name': self.t1.name})
        self.assertEqual(obj.slug, self.t1.slug)

    def test_get(self):
        obj = self.doc_class.get(self.t1.id)
        self.assertEqual(obj._id, self.t1._id)

    def test_flush_db(self):
        self.assertEqual(3, len(list(self.doc_class.all())))
        self.doc_class().flush_db()
        self.assertEqual(0, len(list(self.doc_class.all())))

    def test_delete(self):
        qs = self.doc_class.objects().filter({'city': 'durham'})
        self.assertEqual(2, qs.count())
        qs[0].delete()
        qs = self.doc_class.objects().filter({'city': 'durham'})
        self.assertEqual(1, qs.count())

    def test_wildcard_queryset_iter(self):
        qs = self.doc_class.objects().filter({'city': 'du*ham'})
        for i in qs:
            self.assertIsNotNone(i.id)

    def test_queryset_iter(self):
        qs = self.doc_class.objects().filter({'city': 'durham'})
        for i in qs:
            self.assertIsNotNone(i.id)

    def test_wildcard_queryset_chaining(self):
        qs = self.doc_class.objects().filter(
            {'name': 'Goo and Sons'}).filter({'city': 'Du*ham'})
        self.assertEqual(1, qs.count())
        self.assertEqual(self.t1.name, qs[0].name)

    def test_queryset_chaining(self):
        qs = self.doc_class.objects().filter(
            {'name': 'Goo and Sons'}).filter({'city': 'Durham'})
        self.assertEqual(1, qs.count())
        self.assertEqual(self.t1.name, qs[0].name)

    def test_objects_get_no_result(self):
        with self.assertRaises(QueryError) as vm:
            self.doc_class.objects().get({'username': 'affsdfadsf'})
        self.assertEqual(str(vm.exception),
                         'This query did not return a result.')

    def test_objects_wildcard_get_no_result(self):
        with self.assertRaises(QueryError) as vm:
            self.doc_class.objects().get({'username': 'affsd*adsf'})
        self.assertEqual(str(vm.exception),
                         'This query did not return a result.')

    def test_all(self):
        qs = self.doc_class.all()
        self.assertEqual(3, len(list(qs)))

    def test_objects_get_multiple_results(self):
        with self.assertRaises(QueryError) as vm:
            self.doc_class.objects().get({'city': 'durham'})
        self.assertEqual(str(vm.exception),
                         'This query should return exactly one result. Your query returned 2')

    def test_combine_list(self):
        a = [1, 2, 3]
        b = ['a', 'b', 'c']
        c = combine_list(a, b)
        self.assertEqual([1, 2, 3, 'a', 'b', 'c'], c)

    def test_combine_dicts(self):
        a = {'username': 'boywonder', 'doc_type': 'goo'}
        b = {'email': 'boywonder@superteam.com', 'doc_type': 'foo'}
        c = combine_dicts(a, b)
        self.assertEqual({'username': 'boywonder',
                          'email': 'boywonder@superteam.com',
                          'doc_type': ['goo', 'foo']}, c)


class RedisQueryTestCase(S3RedisQueryTestCase):

    doc_class = RedisTestDocumentSlug


class S3QueryTestCase(S3RedisQueryTestCase):

    doc_class = S3TestDocumentSlug

    def test_queryset_chaininig(self):
        qs = self.doc_class.objects().filter(
            {'name': 'Goo and Sons'}).filter({'city': 'Durham'})
        with self.assertRaises(ValueError):
            qs.count()


if __name__ == '__main__':
    unittest.main()<|MERGE_RESOLUTION|>--- conflicted
+++ resolved
@@ -1,12 +1,12 @@
 import unittest
 import datetime
 
-from kev import (Document, CharProperty, DateTimeProperty,
-                 DateProperty, BooleanProperty, IntegerProperty,
+from kev import (Document,CharProperty,DateTimeProperty,
+                 DateProperty,BooleanProperty,IntegerProperty,
                  FloatProperty)
 from kev.exceptions import ValidationException, QueryError
 from kev.query import combine_list, combine_dicts
-from kev.testcase import kev_handler, KevTestCase
+from kev.testcase import kev_handler,KevTestCase
 
 
 class TestDocument(Document):
@@ -66,7 +66,6 @@
         self.assertEqual(type(obj._doc.get('last_updated')), datetime.datetime)
         self.assertEqual(obj.no_subscriptions, 1)
         self.assertEqual(obj._doc.get('no_subscriptions'), 1)
-<<<<<<< HEAD
         self.assertEqual(obj.gpa,None)
 
 
@@ -80,32 +79,6 @@
                                  city='Greensboro', gpa=4.0)
         obj.name = 'Tariq'
         self.assertEqual(obj._index_change_list,['s3redis:s3redistestdocumentslug:indexes:name:brian'])
-=======
-        self.assertEqual(obj.gpa, None)
-        self.assertFalse('gpa' in obj._doc)
-
-    def test_get_unique_props(self):
-        obj = S3TestDocumentSlug(
-            name='Brian',
-            slug='brian',
-            email='brian@host.com',
-            city='Greensboro',
-            gpa=4.0)
-        self.assertEqual(
-            obj.get_unique_props().sort(), [
-                'name', 'slug', 'email'].sort())
-
-    def test_set_indexed_prop(self):
-        obj = S3TestDocumentSlug(
-            name='Brian',
-            slug='brian',
-            email='brian@host.com',
-            city='Greensboro',
-            gpa=4.0)
-        obj.name = 'Tariq'
-        self.assertEqual(obj._index_change_list,
-                         ['s3:s3testdocumentslug:indexes:name:brian'])
->>>>>>> 6e17a05e
 
     def test_validate_valid(self):
         t1 = TestDocument(
@@ -158,6 +131,7 @@
             t2.save()
         self.assertEqual(str(vm.exception),
                          'There is already a name with the value of Google')
+
 
 
 class S3RedisQueryTestCase(KevTestCase):
@@ -280,12 +254,25 @@
 
     doc_class = S3TestDocumentSlug
 
-    def test_queryset_chaininig(self):
+    def test_wildcard_queryset_chaining(self):
+        qs = self.doc_class.objects().filter(
+            {'name': 'Goo and Sons'}).filter({'city': 'Du*ham'})
+        with self.assertRaises(ValueError):
+            qs.count()
+
+
+    def test_queryset_chaining(self):
         qs = self.doc_class.objects().filter(
             {'name': 'Goo and Sons'}).filter({'city': 'Durham'})
         with self.assertRaises(ValueError):
             qs.count()
 
+    def test_non_unique_wildcard_filter(self):
+        qs = self.doc_class.objects().filter({'city': 'du*ham'})
+        self.assertEqual(2, qs.count())
+
+    def test_non_unique_wildcard_filter(self):
+        pass
 
 if __name__ == '__main__':
     unittest.main()