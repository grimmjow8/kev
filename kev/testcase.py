import unittest
from kev.loading import KevHandler
from envs import env

kev_handler = KevHandler({
<<<<<<< HEAD
    's3redis':{
        'backend':'kev.backends.s3redis.db.S3RedisDB',
        'connection':{
            'bucket':env('S3_BUCKET_TEST'),
            'indexer':{
                'host':env('REDIS_HOST_TEST'),
                'port':env('REDIS_PORT_TEST'),
=======
    's3': {
        'backend': 'kev.backends.s3.db.S3DB',
        'connection': {
            'bucket': env('S3_BUCKET_TEST'),
            'indexer': {
                'host': env('REDIS_HOST_TEST'),
                'port': env('REDIS_PORT_TEST'),
>>>>>>> 6e17a05e
            }
        }
    },
    's3': {
        'backend': 'kev.backends.s3.db.S3DB',
        'connection': {
            'bucket': env('S3_BUCKET_TEST')
        }
    },
    'redis': {
        'backend': 'kev.backends.redis.db.RedisDB',
        'connection': {
            'host': env('REDIS_HOST_TEST'),
            'port': env('REDIS_PORT_TEST'),
        }
    }
})


class KevTestCase(unittest.TestCase):

    def tearDown(self):
        for db_label in list(kev_handler._databases.keys()):
            kev_handler.get_db(db_label).flush_db()<|MERGE_RESOLUTION|>--- conflicted
+++ resolved
@@ -3,7 +3,6 @@
 from envs import env
 
 kev_handler = KevHandler({
-<<<<<<< HEAD
     's3redis':{
         'backend':'kev.backends.s3redis.db.S3RedisDB',
         'connection':{
@@ -11,15 +10,6 @@
             'indexer':{
                 'host':env('REDIS_HOST_TEST'),
                 'port':env('REDIS_PORT_TEST'),
-=======
-    's3': {
-        'backend': 'kev.backends.s3.db.S3DB',
-        'connection': {
-            'bucket': env('S3_BUCKET_TEST'),
-            'indexer': {
-                'host': env('REDIS_HOST_TEST'),
-                'port': env('REDIS_PORT_TEST'),
->>>>>>> 6e17a05e
             }
         }
     },
