import redis

from kev.backends import DocDB
from kev.exceptions import DocNotFoundError


class RedisDB(DocDB):

    db_class = redis.StrictRedis
    backend_id = 'redis'

<<<<<<< HEAD
    def __init__(self,**kwargs):
        self._db = self._indexer = self.db_class(kwargs['host'],port=kwargs['port'])

=======
    def __init__(self, **kwargs):
        self._db = self._indexer = self.db_class(
            kwargs['host'], port=kwargs['port'])

    def create_pk(self, doc_obj):
        pk = self._indexer.incr(
            '{0}:{1}:id._pk'.format(
                self.backend_id,
                doc_obj.get_class_name()))
        doc_obj.set_pk(
            '{0}:{1}:id:{2}'.format(
                self.backend_id,
                doc_obj.get_class_name(),
                pk))
        return doc_obj
>>>>>>> 6e17a05e

    # CRUD Operations

    def save(self, doc_obj):
        doc_obj, doc = self._save(doc_obj)
        pipe = self._db.pipeline()
        pipe.hmset(doc_obj._id, doc)

        pipe = self.add_to_model_set(doc_obj, pipe)
        pipe = self.add_indexes(doc_obj, doc, pipe)
        pipe = self.remove_indexes(doc_obj, pipe)
        pipe.execute()
        # doc_obj._doc = doc_obj.process_doc_kwargs(doc)
        return doc_obj

    def delete(self, doc_obj):
        pipe = self._db.pipeline()
        pipe.delete(doc_obj._doc['_id'])
        pipe = self.remove_from_model_set(doc_obj, pipe)
        doc_obj._index_change_list = doc_obj.get_indexes()
        pipe = self.remove_indexes(doc_obj, pipe)
        pipe.execute()

    def all(self, cls):

        id_list = self._db.smembers('{0}:all'.format(
            cls.get_class_name()))
        pipe = self._db.pipeline()
        for id in id_list:
            pipe.hgetall(id)

        raw_docs = pipe.execute()
        for doc in raw_docs:
            yield cls(**{k.decode(): v.decode() for k, v in doc.items()})

    def get(self, doc_obj, doc_id):

        doc = self._db.hgetall(doc_obj.get_doc_id(doc_id))
        if len(list(doc.keys())) == 0:
            raise DocNotFoundError

        return doc_obj(**{k.decode(): v.decode() for k, v in doc.items()})

    def flush_db(self):
        self._db.flushdb()

    # Indexing Methods

    def add_to_model_set(self, doc_obj, pipeline):
        pipeline.sadd(
            '{0}:all'.format(
                doc_obj.__class__.__name__.lower()),
            doc_obj._id)
        return pipeline

    def remove_from_model_set(self, doc_obj, pipeline):
        pipeline.srem(
            '{0}:all'.format(
                doc_obj.__class__.__name__.lower()),
            doc_obj._id)
        return pipeline

    def remove_indexes(self, doc_obj, pipeline):
        for index_v in doc_obj._index_change_list:
            pipeline.srem(index_v, doc_obj._id)
        return pipeline

    def add_indexes(self, doc_obj, doc, pipeline):
        index_list = doc_obj.get_indexed_props()
        for prop in index_list:
            index_value = doc.get(prop)
            if index_value:
                pipeline.sadd(doc_obj.get_index_name(prop, index_value),
                              doc_obj._id
                              )
        return pipeline

    def evaluate(self, filters_list, doc_class):
        id_list = self.get_id_list(filters_list)
        pipe = self._db.pipeline()
        for id in id_list:
            pipe.hgetall(id)
        raw_docs = pipe.execute()
        for doc in raw_docs:
            yield doc_class(**{k.decode(): v.decode() for k, v in doc.items()})<|MERGE_RESOLUTION|>--- conflicted
+++ resolved
@@ -2,6 +2,7 @@
 
 from kev.backends import DocDB
 from kev.exceptions import DocNotFoundError
+
 
 
 class RedisDB(DocDB):
@@ -9,27 +10,10 @@
     db_class = redis.StrictRedis
     backend_id = 'redis'
 
-<<<<<<< HEAD
-    def __init__(self,**kwargs):
-        self._db = self._indexer = self.db_class(kwargs['host'],port=kwargs['port'])
-
-=======
     def __init__(self, **kwargs):
         self._db = self._indexer = self.db_class(
             kwargs['host'], port=kwargs['port'])
 
-    def create_pk(self, doc_obj):
-        pk = self._indexer.incr(
-            '{0}:{1}:id._pk'.format(
-                self.backend_id,
-                doc_obj.get_class_name()))
-        doc_obj.set_pk(
-            '{0}:{1}:id:{2}'.format(
-                self.backend_id,
-                doc_obj.get_class_name(),
-                pk))
-        return doc_obj
->>>>>>> 6e17a05e
 
     # CRUD Operations
 
