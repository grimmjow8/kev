--- conflicted
+++ resolved
@@ -66,11 +66,7 @@
         if len(data) > REPR_OUTPUT_SIZE:
             data[-1] = "...(remaining elements truncated)..."
         return repr(data)
-<<<<<<< HEAD
     
-=======
-
->>>>>>> 6e17a05e
     def __iter__(self):
         self._fetch_all()
         return iter(self._result_cache)
